base_path: "/Users/mischa/Projects/local/dragtor/data/"
# allows to use loguru for external loggers
expose_library_logs: False
data:
  jina_cache: "jina_reader/"
  hoopers_urls:
    - "https://www.hoopersbeta.com/library/a2-pulley-manual-for-climbers"
    # - "https://www.hoopersbeta.com/library/weight-training-and-rock-climbing"
    # - "https://www.hoopersbeta.com/library/how-to-heal-from-a-lumbrical-injury-5-simple-stages-to-recover"
    # - "https://www.hoopersbeta.com/library/flexor-tenosynovitis"
    # - "https://www.hoopersbeta.com/library/will-hangboarding-2x/day-improve-your-climbing-ultimate-revised-breakdown"
chunking:
  # valid strategies: paragraph [default], jina_tokenizer
  strategy: default
  jina_tokenizer:
    max_chunk_length: 1000
embeddings:
  # valid strategies: chromadb [default], jina
  strategy: jina
  jina:
    device: mps
    # max length: 8192
    max_seq_length: 512
store:
  # valid strategies: chromadb [default]
  strategy: default
  n_query: 10
  chromadb:
    path: chroma_db
    collection_name: main_collection
    # valid distances: l2, ip, cosine
    distance: cosine
reranker:
  # valid strategies: dummy [default], jina
  strategy: dummy
  n_ranked: 10
index:
  # valid strategies: basic [default], late_chunking
<<<<<<< HEAD
  strategy: basic
=======
  strategy: default
>>>>>>> 64ae2da9
model:
  # host: 127.0.0.1
  # port: 8080
  file_path: "/Users/mischa/Projects/local/dragtor/models/Meta-Llama-3.1-8B-Instruct-Q4_K_M.gguf"
  max_completion_tokens: 512
  kwargs:
    gpu-layers: 15
    ctx-size: 15000
prompts:
  system: >
    You are an assistant who provides advice on health care and training questions for climbers.
    You answer questions in 3 paragraphs.
  user_template: |
    Please use the following pieces of context to answer the question.
    context:

    {context}

    question:
    {question}

    answer:<|MERGE_RESOLUTION|>--- conflicted
+++ resolved
@@ -36,11 +36,7 @@
   n_ranked: 10
 index:
   # valid strategies: basic [default], late_chunking
-<<<<<<< HEAD
-  strategy: basic
-=======
   strategy: default
->>>>>>> 64ae2da9
 model:
   # host: 127.0.0.1
   # port: 8080
